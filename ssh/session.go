--- conflicted
+++ resolved
@@ -250,397 +250,6 @@
 	}
 }
 
-<<<<<<< HEAD
-=======
-// acceptSession starts a new user terminal for the end user
-func (s *Session) acceptSession(session ssh.NewChannel) error {
-	channel, requests, err := session.Accept()
-	if err != nil {
-		return fmt.Errorf("unable to accept channel: %w", err)
-	}
-
-	// commands comes from "exec" requests or when a user enters them into the shell
-	commands := make(chan string)
-
-	// reply "success" to shell and pty-req's
-	go func(in <-chan *ssh.Request) {
-		for req := range in {
-			if req.Type == "exec" {
-				// parse exec request
-				exec := execCommand{}
-				err := ssh.Unmarshal(req.Payload, &exec)
-				if err != nil {
-					log.Printf("unable to parse exec payload: %s", err)
-					req.Reply(false, nil)
-					continue
-				}
-
-				// queue command which will be executed later
-				// when the client opens a shell
-				commands <- exec.Command
-				continue
-			}
-
-			// reply false to everything other then shell and pty-req
-			req.Reply(req.Type == "shell" || req.Type == "pty-req", nil)
-		}
-	}(requests)
-
-	// setup this sessions terminal
-	term := terminal.NewTerminal(channel, "$ ")
-
-	// read commands off the terminal and put them into commands channel
-	go func() {
-		for {
-			line, err := term.ReadLine()
-			if err != nil {
-				close(commands)
-				break
-			}
-			commands <- line
-		}
-	}()
-
-	fmt.Fprintf(term, "New to remotemoe? - try 'firsttime' or 'help' and start exploring!\r\n\r\n")
-
-	go func() {
-		defer channel.Close()
-		for {
-			select {
-			case cmd, ok := <-commands:
-				if !ok {
-					return
-				}
-
-				// args will separate command arvg1 | anothercommand argv1 and put the result into
-				// [][]string
-				args, err := argv.Argv(cmd, func(backquoted string) (string, error) {
-					return backquoted, nil
-				}, nil)
-
-				if err != nil {
-					fmt.Fprintf(term, "failed to parse: %s\r\n", err)
-					continue
-				}
-
-				for _, cmd := range args {
-					s.handleCommand(cmd, term)
-				}
-
-			case msg, ok := <-s.msgs:
-				if !ok {
-					return
-				}
-				fmt.Fprintf(term, "%s\r\n", msg)
-			}
-			s.PokeTimeout()
-		}
-	}()
-
-	return nil
-}
-
-func (s *Session) handleCommand(argv []string, output io.Writer) {
-	bold := color.New(color.Bold)
-
-	// forces colors on
-	bold.EnableColor()
-
-	if len(argv) == 0 {
-		return
-	}
-
-	switch argv[0] {
-	case "exit":
-		fmt.Fprint(output, "bye!\r\n")
-		s.secureConn.Close()
-	case "quit":
-		fmt.Fprint(output, "bye!\r\n")
-		s.secureConn.Close()
-	case "coffie":
-		fmt.Fprint(output, "Sure! - have some coffie\r\n")
-	case "help":
-		fmt.Fprint(output, bold.Sprint("Commands:"))
-		fmt.Fprint(output, "\r\n\r\n")
-
-		fmt.Fprint(output, "  services    info about services currently active\r\n")
-		fmt.Fprint(output, "  add         add hostname(s) to your services\r\n")
-		fmt.Fprint(output, "  remove      remove hostname(s) from your services\r\n")
-		fmt.Fprint(output, "  remove all  removes all hostnames from your services\r\n")
-
-		fmt.Fprintf(output, "\r\n%s\r\n\r\n", bold.Sprint("Ways of keeping an ssh connection open:"))
-		fmt.Fprint(output, "  autossh     using autossh\r\n")
-		fmt.Fprint(output, "  unitfile    using a systemd unit\r\n")
-		fmt.Fprint(output, "  bashloop    using a simple bash loop\r\n")
-
-		fmt.Fprintf(output, "\r\n%s\r\n\r\n", bold.Sprint("Other topics:"))
-		fmt.Fprint(output, "  firsttime   first time users of remotemoe and ssh tunneling\r\n")
-		fmt.Fprint(output, "  forwards    intro to ssh forward ports with `-R`\r\n")
-
-		fmt.Fprint(output, "\r\n")
-	case "remove":
-		if len(argv) == 1 {
-			fmt.Fprintf(output,
-				"%s:\r\n\r\n  remove some-hostname.%s [more-hostnames.%s] [my.very.own.domain.com] ... \r\n\r\n",
-				bold.Sprintf("remove usage"),
-				services.Hostname,
-				services.Hostname,
-			)
-
-			fmt.Fprint(output, "Remove hostname(s) previously added.\r\n")
-			fmt.Fprintf(output, "Tip: %s will remove every named route owned by you.\r\n", bold.Sprintf("remove all"))
-			return
-		}
-
-		if argv[1] == "all" {
-			removed, err := router.RemoveAll(s)
-			if err != nil {
-				fmt.Fprintf(output, "could not remove all names: %s\r\n", err)
-				fmt.Fprint(output, "some may have been removed.\r\n")
-				return
-			}
-
-			for _, nr := range removed {
-				fmt.Fprintf(output, "%s removed.\r\n", bold.Sprint(nr.FQDN()))
-			}
-			return
-		}
-
-		// remove all provided names
-		for _, name := range argv[1:] {
-			err := router.RemoveName(name, s)
-			if err != nil {
-				fmt.Fprintf(output, "could not remove %s: %s\r\n", bold.Sprintf(name), err)
-				continue
-			}
-
-			fmt.Fprintf(output, "%s removed.\r\n", bold.Sprintf(name))
-		}
-
-	case "add":
-		if len(argv) == 1 {
-			fmt.Fprintf(output,
-				"%s:\r\n\r\n  add some-wanted-hostname.%s [more-hostnames.%s] [my.very.own.domain.com] ... \r\n\r\n",
-				bold.Sprintf("add usage"),
-				services.Hostname,
-				services.Hostname,
-			)
-			fmt.Fprint(output, "Add as many hostnames as needed. You can bring your own domains by setting up DNS records appropriately.\r\n\r\n")
-			fmt.Fprintf(output, "Check out %s command for all active hostnames\r\n", bold.Sprint("services"))
-			return
-		}
-
-		for _, n := range argv[1:] {
-			namedRoute := router.NewName(n, s)
-			err := router.Add(namedRoute)
-			if err != nil {
-				fmt.Fprintf(output, "%s could not be added: %s\r\n", bold.Sprint(n), err)
-				continue
-			}
-			fmt.Fprintf(output, "%s is active.\r\n", bold.Sprint(namedRoute.FQDN()))
-		}
-
-	case "autossh":
-		fmt.Fprintf(output,
-			"# autossh template based on ports %s\r\n",
-			bold.Sprint(joinDigits(s.serviceKeys())),
-		)
-		fmt.Fprint(output, "autossh -M 0 -f \\\r\n")
-		fmt.Fprint(output, "  -o \"ExitOnForwardFailure yes\" \\\r\n")
-		fmt.Fprint(output, "  -o \"ServerAliveInterval 30\" \\\r\n")
-		fmt.Fprint(output, "  -o \"ServerAliveCountMax 3\" \\\r\n")
-
-		for p := range s.services {
-			fmt.Fprintf(output, "  -R %d:localhost:%d \\\r\n", p, p)
-		}
-
-		fmt.Fprintf(output, "  %s -N\r\n", services.Hostname)
-		fmt.Fprint(output, "\r\n")
-		fmt.Fprint(output, "# for this to work, autossh needs access to the same keys and known_hosts as you had.\r\n")
-		fmt.Fprint(output, "# if debugging is needed, remove the `-f` parameter which will keep autossh in the foreground.\r\n")
-		fmt.Fprint(output, "\r\n")
-	case "unitfile":
-		fmt.Fprint(output, bold.Sprintf("systemd user service unit"), "\r\n")
-		fmt.Fprint(output, "Ensure you have lingering turned on, and the directories setup correctly:\r\n")
-		fmt.Fprint(output, "  $ mkdir -p ~/.config/systemd/user/\r\n")
-		fmt.Fprint(output, "  $ sudo loginctl enable-linger $USER\r\n")
-		fmt.Fprint(output, "\r\n")
-		fmt.Fprintf(output, "Put this file, into %s\r\n", bold.Sprintf("~/.config/systemd/user/remotemoe.service"))
-		fmt.Fprint(output, "[Unit]\r\nDescription=remotemoe tunnel\r\nStartLimitIntervalSec=0\r\nAfter=network.target\r\n\r\n[Service]\r\nRestart=always\r\nRestartSec=1m\r\n")
-		fmt.Fprint(output, "ExecStart=ssh \\\r\n")
-		fmt.Fprint(output, "  -o \"ExitOnForwardFailure yes\" \\\r\n")
-		fmt.Fprint(output, "  -o \"ServerAliveInterval 30\"  \\\r\n")
-		fmt.Fprint(output, "  -o \"ServerAliveCountMax 3\" \\\r\n")
-
-		for p := range s.services {
-			fmt.Fprintf(output, "  -R %d:localhost:%d \\\r\n", p, p)
-		}
-
-		fmt.Fprintf(output, "  %s -N\r\n", services.Hostname)
-		fmt.Fprint(output, "\r\n")
-		fmt.Fprint(output, "[Install]\r\nWantedBy=default.target\r\n")
-		fmt.Fprint(output, "\r\n")
-		fmt.Fprint(output, "You should now be able to start the service:\r\n")
-		fmt.Fprint(output, " $ systemctl --user start remotemoe.service\r\n")
-		fmt.Fprint(output, "\r\n")
-		fmt.Fprint(output, "You can also enable the service at boot time:\r\n")
-		fmt.Fprint(output, " $ systemctl --user enable remotemoe.service\r\n")
-		fmt.Fprint(output, "\r\n")
-
-	case "bashloop":
-		fmt.Fprint(output, "FIXME: Here be bash loop\r\n")
-	case "firsttime":
-		fmt.Fprintf(output, "%s\r\n", bold.Sprintf("remotemoe"))
-		fmt.Fprint(output, "remotemoe allows users to access services that are otherwise inaccessible from the internet.\r\n")
-		fmt.Fprint(output, "Just like ngrok or argo tunnels, a device or service connects to remotemoe which in turn muxes ")
-		fmt.Fprint(output, "requests back from the internet. \r\n\r\n")
-
-		fmt.Fprintf(output, "%s\r\n", bold.Sprintf("Basic example:"))
-		fmt.Fprint(output, "Access the command line and a webservice of a remotely deployed Raspberry Pi:\r\n\r")
-
-		fmt.Fprint(output, firstTimeDiagram)
-
-		fmt.Fprint(output, "\r\n\r\n")
-		fmt.Fprint(output, "From the Raspberry pi, connect using `-R` parameters which tells ssh to forward ports.")
-		fmt.Fprint(output, "\r\n\r\n")
-		fmt.Fprintf(output, "  ssh -R80:localhost:80 -R22:localhost:22 %s\r\n\r\n", services.Hostname)
-		fmt.Fprint(output, "That's it, the Raspberry Pi's webservice and ssh daemon are now accessible from the internet\r\n")
-		fmt.Fprint(output, "\r\n")
-		fmt.Fprintf(output, "For information on how to access the services, have a look at the %s command\r\n", bold.Sprintf("services"))
-	case "forwards":
-		fmt.Fprint(output, "First off, take a look in the ssh(1) manual and look for the `-R` parameter.\r\n\r\n")
-		fmt.Fprint(output, "remotemoe uses the ports and hostnames like this:\r\n")
-		fmt.Fprint(output, forwardDiagram)
-		fmt.Fprint(output, "\r\n")
-		fmt.Fprint(output, "Incoming port forwards are mapped directly to service mux'es, with the following rules:\r\n")
-		fmt.Fprintf(output, "Ports %s will be accessible with %s\r\n", bold.Sprint(joinDigits(services.Services["http"])), bold.Sprint("HTTP"))
-		fmt.Fprintf(output, "Ports %s will be accessible with %s\r\n", bold.Sprint(joinDigits(services.Services["https"])), bold.Sprint("HTTPs"))
-		fmt.Fprintf(output, "Ports %s will be accessible with %s\r\n", bold.Sprint(joinDigits(services.Services["ssh"])), bold.Sprint("ssh"))
-	case "services":
-		namedRoutes, err := router.Names(s)
-		if err != nil {
-			fmt.Fprint(output, "unable to lookup your custom names, try again later...\r\n")
-			// we should let the command continue but with an empty slice
-			namedRoutes = make([]router.NamedRoute, 0, 0)
-		}
-
-		// Write a few sentences about currently forwarded ports...
-		if len(s.services) == 0 {
-			fmt.Fprintf(output, "You have %s forwarded ports, have a look in the ssh manual: %s.\r\n", bold.Sprint("zero"), bold.Sprint("man ssh"))
-			fmt.Fprintf(output, "You will be looking for the %s parameter.\r\n", bold.Sprint("-R"))
-		} else {
-			fmt.Fprintf(output,
-				"Based on currently forwarded ports %s, your services will be available at:\r\n",
-				bold.Sprint(joinDigits(s.serviceKeys())),
-			)
-		}
-
-		// HTTP services
-		fmt.Fprint(output, "\r\n")
-		fmt.Fprintf(output, "%s (%s)", bold.Sprint("HTTP"), joinDigits(services.Services["http"]))
-		fmt.Fprint(output, "\r\n")
-
-		help := true
-		for _, p := range services.Services["http"] {
-			if _, exists := s.services[uint32(p)]; !exists {
-				continue
-			}
-
-			// do not display further help about http ports
-			help = false
-
-			// port 80 being the default http port - omit the :port format
-			if p == 80 {
-				fmt.Fprintf(output, "http://%s/\r\n", s.FQDN())
-				for _, nr := range namedRoutes {
-					fmt.Fprintf(output, "http://%s/\r\n", nr.FQDN())
-				}
-				continue
-			}
-
-			fmt.Fprintf(output, "http://%s:%d/\r\n", s.FQDN(), p)
-			for _, nr := range namedRoutes {
-				fmt.Fprintf(output, "http://%s:%d/\r\n", nr.FQDN(), p)
-			}
-		}
-
-		if help {
-			fmt.Fprintf(output, "No HTTP services found, add some by appending `-R80:localhost:80` when connecting.\r\n")
-		}
-
-		// HTTPS services
-		fmt.Fprint(output, "\r\n")
-		fmt.Fprintf(output, "%s (%s)", bold.Sprint("HTTPS"), joinDigits(services.Services["https"]))
-		fmt.Fprint(output, "\r\n")
-
-		help = true
-		for _, p := range services.Services["https"] {
-			if _, exists := s.services[uint32(p)]; !exists {
-				continue
-			}
-
-			// do not display further help about https ports
-			help = false
-
-			// port 443 being the default http port - omit the :port format
-			if p == 443 {
-				fmt.Fprintf(output, "https://%s/\r\n", s.FQDN())
-				for _, nr := range namedRoutes {
-					fmt.Fprintf(output, "https://%s/\r\n", nr.FQDN())
-				}
-				continue
-			}
-
-			fmt.Fprintf(output, "https://%s:%d/\r\n", s.FQDN(), p)
-			for _, nr := range namedRoutes {
-				fmt.Fprintf(output, "https://%s:%d/\r\n", nr.FQDN(), p)
-			}
-		}
-
-		if help {
-			fmt.Fprintf(output, "No HTTPS services found, add some by appending `-R443:localhost:443` when connecting.\r\n")
-		}
-
-		// SSH services
-		fmt.Fprint(output, "\r\n")
-		fmt.Fprintf(output, "%s (%s)", bold.Sprint("SSH"), joinDigits(services.Services["ssh"]))
-		fmt.Fprint(output, "\r\n")
-
-		help = true
-		for _, p := range services.Services["ssh"] {
-			if _, exists := s.services[uint32(p)]; !exists {
-				continue
-			}
-
-			// do not display further help about ssh ports
-			help = false
-
-			// port 22 being the default ssh port - omit the -p<port> format
-			if p == 22 {
-				fmt.Fprintf(output, "ssh -J %s %s\r\n", services.Hostname, s.FQDN())
-				for _, nr := range namedRoutes {
-					fmt.Fprintf(output, "ssh -J %s %s\r\n", services.Hostname, nr.FQDN())
-				}
-				continue
-			}
-
-			fmt.Fprintf(output, "ssh -p%d -J %s:%d %s\r\n", p, services.Hostname, p, s.FQDN())
-			for _, nr := range namedRoutes {
-				fmt.Fprintf(output, "ssh -p%d -J %s:%d %s\r\n", p, services.Hostname, p, nr.FQDN())
-
-			}
-		}
-
-		if help {
-			fmt.Fprintf(output, "No SSH services found, add some by appending `-R22:localhost:22` when connecting.\r\n")
-		}
-
-	default:
-		fmt.Fprintf(output, "%s: command not found\r\n", argv[0])
-	}
-}
-
->>>>>>> 11140ac7
 // acceptForwardRequest parses information about the request, checks to see if an endpoint
 // matching is available in the router and then io.Copy'es everything back and forth
 func (s *Session) acceptForwardRequest(fr ssh.NewChannel) error {
